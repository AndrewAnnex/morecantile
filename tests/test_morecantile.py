--- conflicted
+++ resolved
@@ -8,21 +8,12 @@
 from morecantile.errors import InvalidIdentifier, PointOutsideTMSBounds
 from morecantile.utils import is_power_of_two, meters_per_unit
 
-<<<<<<< HEAD
-
-def test_default_grids():
-    """Morecantile.default_grids should return the correct list of grids."""
-    assert len(morecantile.tms.list()) == 9
-=======
-from .conftest import requires_gdal3, requires_gdal_lt_3
-
 DEFAULT_GRID_COUNT = 11
 
 
 def test_default_grids():
     """Morecantile.default_grids should return the correct list of grids."""
     assert len(morecantile.tms.list()) == DEFAULT_GRID_COUNT
->>>>>>> 10e85375
 
     with pytest.raises(InvalidIdentifier):
         morecantile.tms.get("ANotValidName")
@@ -30,27 +21,13 @@
 
 def test_register():
     """Test register a new grid."""
-<<<<<<< HEAD
-    assert len(morecantile.tms.list()) == 9
-=======
     assert len(morecantile.tms.list()) == DEFAULT_GRID_COUNT
->>>>>>> 10e85375
 
     crs = CRS.from_epsg(3031)
     extent = [-948.75, -543592.47, 5817.41, -3333128.95]  # From https:///epsg.io/3031
     tms = morecantile.TileMatrixSet.custom(extent, crs, identifier="MyCustomGrid3031")
 
     _ = morecantile.tms.register(tms)
-<<<<<<< HEAD
-    assert len(morecantile.tms.list()) == 9
-
-    defaults = morecantile.tms.register(tms)
-    assert len(defaults.list()) == 10
-    assert "MyCustomGrid3031" in defaults.list()
-
-    defaults = morecantile.tms.register([tms])
-    assert len(defaults.list()) == 10
-=======
     assert len(morecantile.tms.list()) == DEFAULT_GRID_COUNT
 
     defaults = morecantile.tms.register(tms)
@@ -59,7 +36,6 @@
 
     defaults = morecantile.tms.register([tms])
     assert len(defaults.list()) == DEFAULT_GRID_COUNT + 1
->>>>>>> 10e85375
     assert "MyCustomGrid3031" in defaults.list()
 
     # Check it will raise an exception if TMS is already registered
@@ -68,31 +44,14 @@
 
     # Do not raise is overwrite=True
     defaults = defaults.register(tms, overwrite=True)
-<<<<<<< HEAD
-    assert len(defaults.list()) == 10
-
-    # make sure the default morecantile TMS are not overwriten
-    assert len(morecantile.defaults.default_tms.keys()) == 9
-=======
     assert len(defaults.list()) == DEFAULT_GRID_COUNT + 1
 
     # make sure the default morecantile TMS are not overwriten
     assert len(morecantile.defaults.default_tms.keys()) == DEFAULT_GRID_COUNT
->>>>>>> 10e85375
 
     # add tms in morecantile defaults (not something to do anyway)
     epsg3031 = morecantile.TileMatrixSet.custom(extent, crs, identifier="epsg3031")
     morecantile.defaults.default_tms["epsg3031"] = epsg3031
-<<<<<<< HEAD
-    assert len(morecantile.defaults.default_tms.keys()) == 10
-
-    # make sure updating the default_tms dict has no effect on the default TileMatrixSets
-    assert len(morecantile.tms.list()) == 9
-
-    # Update internal TMS dict
-    morecantile.tms.tms["MyCustomGrid3031"] = tms
-    assert len(morecantile.tms.list()) == 10
-=======
     assert len(morecantile.defaults.default_tms.keys()) == DEFAULT_GRID_COUNT + 1
 
     # make sure updating the default_tms dict has no effect on the default TileMatrixSets
@@ -101,7 +60,6 @@
     # Update internal TMS dict
     morecantile.tms.tms["MyCustomGrid3031"] = tms
     assert len(morecantile.tms.list()) == DEFAULT_GRID_COUNT + 1
->>>>>>> 10e85375
 
     # make sure it doesn't propagate to the default dict
     assert "MyCustomGrid3031" not in morecantile.defaults.default_tms
@@ -282,14 +240,9 @@
         assert round(a - b, 7) == 0
 
 
-<<<<<<< HEAD
-=======
-@pytest.mark.xfail
->>>>>>> 10e85375
 def test_xy_south_pole():
     """Return -inf for y at South Pole
 
-<<<<<<< HEAD
     Note: mercantile returns (0.0, inf)
     """
     tms = morecantile.tms.get("WebMercatorQuad")
@@ -299,13 +252,9 @@
         assert xy.y == float("inf")
 
 
-=======
-@pytest.mark.xfail
->>>>>>> 10e85375
 def test_xy_north_pole():
     """Return inf for y at North Pole.
 
-<<<<<<< HEAD
     Note: mercantile returns (0.0, -inf)
     """
     tms = morecantile.tms.get("WebMercatorQuad")
@@ -314,8 +263,6 @@
         assert xy.x == float("inf")
         assert xy.y == float("inf")
 
-=======
->>>>>>> 10e85375
 
 def test_xy_truncate():
     """Input is truncated"""
