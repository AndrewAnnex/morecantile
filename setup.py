--- conflicted
+++ resolved
@@ -16,13 +16,8 @@
 
 setup(
     name="morecantile",
-<<<<<<< HEAD
-    version="2.1.2",
+    version="2.1.4",
     python_requires=">=3.7",
-=======
-    version="2.1.4",
-    python_requires=">=3",
->>>>>>> 10e85375
     description=u"""Construct and use map tile grids (a.k.a TileMatrixSet / TMS).""",
     long_description=long_description,
     long_description_content_type="text/markdown",
