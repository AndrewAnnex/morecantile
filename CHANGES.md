--- conflicted
+++ resolved
@@ -1,13 +1,11 @@
 
-<<<<<<< HEAD
 ## 3.0.0 (2021-09-20)
 
-* no change since 3.0.0a0
-=======
+* no change since 3.0.0a1
+
 ## 3.0.0a1 (2021-09-17)
 
 * only import rasterio if needed (https://github.com/developmentseed/morecantile/pull/66)
->>>>>>> 69f9e0c7
 
 ## 3.0.0a0 (2021-09-09)
 
